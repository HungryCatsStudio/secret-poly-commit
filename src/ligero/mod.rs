use ark_crypto_primitives::crh::{CRHScheme, TwoToOneCRHScheme};
use ark_crypto_primitives::{
    merkle_tree::{Config, LeafParam, MerkleTree, Path, TwoToOneParam},
    sponge::{Absorb, CryptographicSponge},
};
use ark_ff::PrimeField;
use ark_poly::{DenseUVPolynomial, EvaluationDomain, GeneralEvaluationDomain};
use ark_serialize::{CanonicalDeserialize, CanonicalSerialize};
use ark_std::fmt::Debug;
use core::marker::PhantomData;
use digest::Digest;
use jf_primitives::pcs::transcript::IOPTranscript;
use std::borrow::Borrow;

use crate::LabeledPolynomial;
use crate::{
    ligero::utils::{inner_product, reed_solomon},
    Error, LabeledCommitment, PCCommitment, PCCommitterKey, PCPreparedCommitment,
    PCPreparedVerifierKey, PCRandomness, PCUniversalParams, PCVerifierKey, PolynomialCommitment,
};

use ark_std::rand::RngCore;

mod utils;
use utils::Matrix;

use self::utils::get_indices_from_transcript;
use self::utils::hash_column;
mod tests;

// TODO: Disclaimer: no hiding prop
/// The Ligero polynomial commitment scheme.
pub struct Ligero<
    F: PrimeField,
    C: Config,
    D: Digest,
    S: CryptographicSponge,
    P: DenseUVPolynomial<F>,
    /// one over the rate rho
    const rho_inv: usize,
    /// security parameter, used in calculating t
    const sec_param: usize,
> {
    _field: PhantomData<F>,
    _config: PhantomData<C>,
    _digest: PhantomData<D>,
    _sponge: PhantomData<S>,
    _poly: PhantomData<P>,
}

// TODO come up with reasonable defaults
const DEFAULT_RHO_INV: usize = 2;
const DEFAULT_SEC_PARAM: usize = 128;

fn calculate_t(rho_inv: usize, sec_param: usize) -> usize {
    // TODO calculate t somehow
    let t = 5;
    println!("WARNING: you are using dummy t = {t}");
    t
}

impl<F, C, D, S, P, const rho_inv: usize, const sec_param: usize>
    Ligero<F, C, D, S, P, rho_inv, sec_param>
where
    F: PrimeField,
    C: Config,
    Vec<u8>: Borrow<C::Leaf>,
    C::InnerDigest: Absorb,
    D: Digest,
    S: CryptographicSponge,
    P: DenseUVPolynomial<F>,
{
    /// Create a new instance of Ligero.
    /// If either or both parameters are None, their default values are used.
    pub fn new() -> Self {
        Self {
            _config: PhantomData,
            _field: PhantomData,
            // TODO potentially can get rid of digest and sponge
            _digest: PhantomData,
            _sponge: PhantomData,
            _poly: PhantomData,
        }
    }

    /// The verifier can check the well-formedness of the commitment by taking random linear combinations.
    fn check_well_formedness(
        commitment: &LigeroPCCommitment<F, C>,
        leaf_hash_param: &LeafParam<C>,
        two_to_one_param: &TwoToOneParam<C>,
    ) -> Result<(), Error> {
        let t = calculate_t(rho_inv, sec_param);

<<<<<<< HEAD
=======
        // 1. Hash the received columns, to get the leaf hashes
        let col_hashes: Vec<_> = commitment
            .proof
            .columns
            .iter()
            .map(|col| hash_column::<D, F>(col))
            .collect();

>>>>>>> 90e3e530
        // TODO replace unwraps by proper error handling
        let mut transcript: IOPTranscript<F> = IOPTranscript::new(b"well_formedness_transcript");
        transcript
            .append_serializable_element(b"root", &commitment.root)
            .unwrap();

        // 2. Get the linear combination coefficients from the transcript
        let mut r = Vec::new();
        for _ in 0..t {
            r.push(transcript.get_and_append_challenge(b"r").unwrap());
        }
        // Upon sending `v` to the Verifier, add it to the sponge. Claim is that v = r.M
        transcript
            .append_serializable_element(b"v", &commitment.proof.v)
            .unwrap();

        Self::check_random_linear_combination(
            &r,
            commitment,
            t,
            &mut transcript,
            leaf_hash_param,
            two_to_one_param
        )
    }
    fn check_random_linear_combination(
        coeffs: &[F],
        commitment: &LigeroPCCommitment<F, C>,
        t: usize,
        transcript: &mut IOPTranscript<F>,
        leaf_hash_param: &<<C as Config>::LeafHash as CRHScheme>::Parameters,
        two_to_one_param: &<<C as Config>::TwoToOneHash as TwoToOneCRHScheme>::Parameters
    ) -> Result<(), Error>
    {
        // 1. Hash the received columns into leaf hashes
        let mut col_hashes: Vec<C::Leaf> = Vec::new();
        for c in commitment.proof.columns.iter() {
            col_hashes.push(hash_array::<D, F>(c).into());
        }
    
        // 2. Compute t column indices to check the linear combination at
        let num_encoded_rows = commitment.m * rho_inv;
        let indices = get_indices_from_transcript::<F>(num_encoded_rows, t, transcript);

<<<<<<< HEAD
        // 3. Verify the paths for each of the leaf hashes
        for (leaf, i) in col_hashes.into_iter().zip(indices.iter()) {
=======
        let indices = get_indices_from_transcript::<F>(num_encoded_rows, t, &mut transcript);

        // 4. Verify the paths for each of the leaf hashes
        for (leaf, i) in col_hashes.iter().zip(indices.iter()) {
>>>>>>> 90e3e530
            // TODO handle the error here
            let path = &commitment.proof.paths[*i];
            assert!(path.leaf_index == *i, "Path is for a different index!"); // TODO return an error

            path.verify(
                leaf_hash_param,
                two_to_one_param,
                &commitment.root,
                leaf.clone(),
            )
            .unwrap();
        }

        // 4. Compute the encoding w = E(v)
        let fft_domain = GeneralEvaluationDomain::<F>::new(commitment.m).unwrap();
        let mut domain_iter = fft_domain.elements();
        let w = reed_solomon(&commitment.proof.v, rho_inv, fft_domain, &mut domain_iter);

        // 5. Verify the random linear combinations
        for (transcript_index, matrix_index) in indices.into_iter().enumerate() {
            if inner_product(coeffs, &commitment.proof.columns[transcript_index]) != w[matrix_index] {
                // TODO return proper error
                return Err(Error::IncorrectInputLength(
                    "Incorrect linear combination".to_string(),
                ));
            }
        }

        Ok(())

    }
}

type LigeroPCUniversalParams = ();

impl PCUniversalParams for LigeroPCUniversalParams {
    fn max_degree(&self) -> usize {
        todo!()
    }
}

#[derive(Derivative, CanonicalSerialize, CanonicalDeserialize)]
#[derivative(Clone(bound = ""), Debug(bound = ""))]
pub struct LigeroPCCommitterKey<C>
where
    C: Config,
    <<C as Config>::TwoToOneHash as TwoToOneCRHScheme>::Parameters: Debug,
    <<C as Config>::LeafHash as CRHScheme>::Parameters: Debug,
{
    #[derivative(Debug = "ignore")]
    leaf_hash_params: LeafParam<C>,
    #[derivative(Debug = "ignore")]
    two_to_one_params: TwoToOneParam<C>,
}

impl<C> PCCommitterKey for LigeroPCCommitterKey<C>
where
    C: Config,
    <<C as Config>::TwoToOneHash as TwoToOneCRHScheme>::Parameters: Debug,
    <<C as Config>::LeafHash as CRHScheme>::Parameters: Debug,
{
    fn max_degree(&self) -> usize {
        todo!()
    }

    fn supported_degree(&self) -> usize {
        todo!()
    }
}
/// The verifier key which holds some scheme parameters
#[derive(Derivative, CanonicalSerialize, CanonicalDeserialize)]
#[derivative(Clone(bound = ""), Debug(bound = ""))]
pub struct LigeroPCVerifierKey<C>
where
    C: Config,
    <<C as Config>::TwoToOneHash as TwoToOneCRHScheme>::Parameters: Debug,
    <<C as Config>::LeafHash as CRHScheme>::Parameters: Debug,
{
    leaf_hash_params: LeafParam<C>,
    two_to_one_params: TwoToOneParam<C>,
}

impl<C> PCVerifierKey for LigeroPCVerifierKey<C>
where
    C: Config,
    <<C as Config>::TwoToOneHash as TwoToOneCRHScheme>::Parameters: Debug,
    <<C as Config>::LeafHash as CRHScheme>::Parameters: Debug,
{
    fn max_degree(&self) -> usize {
        todo!()
    }

    fn supported_degree(&self) -> usize {
        todo!()
    }
}

type LigeroPCPreparedVerifierKey = ();

impl<Unprepared: PCVerifierKey> PCPreparedVerifierKey<Unprepared> for LigeroPCPreparedVerifierKey {
    fn prepare(vk: &Unprepared) -> Self {
        todo!()
    }
}

/// The commitment to a polynomial is a root of the merkle tree,
/// where each node is a hash of the column of the encoded coefficient matrix U.
#[derive(Derivative, CanonicalSerialize, CanonicalDeserialize)]
#[derivative(Default(bound = ""), Clone(bound = ""), Debug(bound = ""))]
pub struct LigeroPCCommitment<F: PrimeField, C: Config> {
    // number of rows of the square matrix containing the coefficients of the polynomial
    m: usize,
    // TODO is InnerDigest the right type?
    root: C::InnerDigest,
    proof: LigeroPCProof<F, C>,
}

impl<F: PrimeField, C: Config> PCCommitment for LigeroPCCommitment<F, C> {
    fn empty() -> Self {
        todo!()
    }

    fn has_degree_bound(&self) -> bool {
        todo!()
    }
}

type LigeroPCPreparedCommitment = ();

impl<Unprepared: PCCommitment> PCPreparedCommitment<Unprepared> for LigeroPCPreparedCommitment {
    fn prepare(cm: &Unprepared) -> Self {
        todo!()
    }
}

type LigeroPCRandomness = ();

impl PCRandomness for LigeroPCRandomness {
    fn empty() -> Self {
        todo!()
    }

    fn rand<R: RngCore>(
        num_queries: usize,
        has_degree_bound: bool,
        num_vars: Option<usize>,
        rng: &mut R,
    ) -> Self {
        todo!()
    }
}

/// Ligero proof
#[derive(Derivative, CanonicalSerialize, CanonicalDeserialize)]
#[derivative(Default(bound = ""), Clone(bound = ""), Debug(bound = ""))]
pub struct LigeroPCProof<F, C> 
where 
    F: PrimeField, 
    C: Config
{
    /// For each of the indices in q, `paths` contains the path from the root of the merkle tree to the leaf
    paths: Vec<Path<C>>,

    /// v, s.t. E(v) = w
    v: Vec<F>,

    columns: Vec<Vec<F>>,
}

impl<F, P, S, C, D, const rho_inv: usize, const sec_param: usize> PolynomialCommitment<F, P, S>
    for Ligero<F, C, D, S, P, rho_inv, sec_param>
where
    F: PrimeField,
    P: DenseUVPolynomial<F>,
    S: CryptographicSponge,
    C: Config + 'static,
    Vec<u8>: Borrow<C::Leaf>,
    <<C as Config>::TwoToOneHash as TwoToOneCRHScheme>::Parameters: Debug,
    <<C as Config>::LeafHash as CRHScheme>::Parameters: Debug,
    C::InnerDigest: Absorb,
    D: Digest,
{
    type UniversalParams = LigeroPCUniversalParams;

    type CommitterKey = LigeroPCCommitterKey<C>;

    type VerifierKey = LigeroPCVerifierKey<C>;

    type PreparedVerifierKey = LigeroPCPreparedVerifierKey;

    type Commitment = LigeroPCCommitment<F, C>;

    type PreparedCommitment = LigeroPCPreparedCommitment;

    type Randomness = LigeroPCRandomness;

    type Proof = LigeroPCProof<F, C>;

    type BatchProof = Vec<Self::Proof>;

    type Error = Error;

    fn setup<R: RngCore>(
        max_degree: usize,
        num_vars: Option<usize>,
        rng: &mut R,
    ) -> Result<Self::UniversalParams, Self::Error> {
        Ok(LigeroPCUniversalParams::default())
    }

    fn trim(
        pp: &Self::UniversalParams,
        supported_degree: usize,
        supported_hiding_bound: usize,
        enforced_degree_bounds: Option<&[usize]>,
    ) -> Result<(Self::CommitterKey, Self::VerifierKey), Self::Error> {
        todo!()
    }

    fn commit<'a>(
        ck: &Self::CommitterKey,
        polynomials: impl IntoIterator<Item = &'a LabeledPolynomial<F, P>>,
        rng: Option<&mut dyn RngCore>,
    ) -> Result<
        (
            Vec<LabeledCommitment<Self::Commitment>>,
            Vec<Self::Randomness>,
        ),
        Self::Error,
    >
    where
        P: 'a,
    {
        // 0. Recovering parameters
        let t = calculate_t(rho_inv, sec_param);

        // TODO loop over all polynomials

        // TODO decide what to do with label and degree bound (these are private! but the commitment also has them)
        let labeled_polynomial = polynomials.into_iter().next().unwrap();

        let polynomial = labeled_polynomial.polynomial();

        let mut coeffs = polynomial.coeffs().to_vec();

        // 1. Computing parameters and initial matrix
        // want: ceil(sqrt(f.degree() + 1)); need to deal with usize -> f64 conversion
        let num_elems = polynomial.degree() + 1;

        // TODO move this check to the constructor?
        assert_eq!(
            (num_elems as f64) as usize,
            num_elems,
            "Degree of polynomial + 1 cannot be converted to f64: aborting"
        );
        let m = (num_elems as f64).sqrt().ceil() as usize;
        // TODO: check if fft_domain.compute_size_of_domain(m) is large enough

        // padding the coefficient vector with zeroes
        // TODO is this the most efficient/safest way to do it?
        coeffs.resize(m * m, F::zero());

        let mat = Matrix::new_from_flat(m, m, &coeffs);

        // 2. Apply Reed-Solomon encoding row-wise
        let fft_domain = GeneralEvaluationDomain::<F>::new(m).unwrap();
        let mut domain_iter = fft_domain.elements();

        let ext_mat = Matrix::new_from_rows(
            mat.rows()
                .iter()
                .map(|r| reed_solomon(r, rho_inv, fft_domain, &mut domain_iter))
                .collect(),
        );

        // 3. Create the Merkle tree from the hashes of the columns
        let ext_mat_cols = ext_mat.cols();

        let col_hashes: Vec<_> = ext_mat_cols
            .iter()
            .map(|col| hash_column::<D, F>(col))
            .collect();

        let col_tree =
            MerkleTree::<C>::new(&ck.leaf_hash_params, &ck.two_to_one_params, col_hashes).unwrap();

        let root = col_tree.root();

        // 4. Add root to transcript and generate random linear combination with it
        let mut transcript: IOPTranscript<F> = IOPTranscript::new(b"well_formedness_transcript");
        transcript
            .append_serializable_element(b"root", &root)
            .unwrap();

        // 5. Generate linear combination using the matrix and random coefficients
        let mut r = Vec::new();
        for _ in 0..m {
            r.push(transcript.get_and_append_challenge(b"r").unwrap());
        }

        let v = mat.row_mul(&r);

        transcript.append_serializable_element(b"v", &v).unwrap();

        // 6. Generate t column indices to test the linear combination on
<<<<<<< HEAD
        let indices = get_indices_from_transcript(m * rho_inv, t, &mut transcript);
=======
        let num_encoded_rows = m * rho_inv;
        let indices = get_indices_from_transcript::<F>(num_encoded_rows, t, &mut transcript);
>>>>>>> 90e3e530

        // 7. Compute Merkle tree paths for the columns
        let mut queried_columns = Vec::new();
        let mut paths = Vec::new();

        for i in indices {
            queried_columns.push(ext_mat_cols[i].clone());
            paths.push(col_tree.generate_proof(i).unwrap());
        }

        let proof = LigeroPCProof {
            paths,
            v,
            columns: queried_columns,
        };

        let commitment = LigeroPCCommitment { m, root, proof };

        Ok((
            vec![LabeledCommitment::new(
                labeled_polynomial.label().clone(),
                commitment,
                None, // TODO think about this (degree_bound)
            )],
            Vec::new(),
        ))
        // TODO when should this return Err?
    }

    fn open<'a>(
        ck: &Self::CommitterKey,
        labeled_polynomials: impl IntoIterator<Item = &'a LabeledPolynomial<F, P>>,
        commitments: impl IntoIterator<Item = &'a LabeledCommitment<Self::Commitment>>,
        point: &'a P::Point,
        challenge_generator: &mut crate::challenge::ChallengeGenerator<F, S>,
        rands: impl IntoIterator<Item = &'a Self::Randomness>,
        rng: Option<&mut dyn RngCore>,
    ) -> Result<Self::Proof, Self::Error>
    where
        P: 'a,
        Self::Randomness: 'a,
        Self::Commitment: 'a,
    {
        let labeled_polynomial = labeled_polynomials.into_iter().next().unwrap();
        let polynomial = labeled_polynomial.polynomial();
        let num_elems = polynomial.degree() + 1;
        let m = (num_elems as f64).sqrt().ceil() as usize;
        let t = calculate_t(rho_inv, sec_param);
        let mut optional = crate::optional_rng::OptionalRng(rng);
        let leaf_hash_param = C::LeafHash::setup(&mut optional).unwrap();
        let two_to_one_param = C::TwoToOneHash::setup(&mut optional).unwrap();

        let mut coeffs = polynomial.coeffs().to_vec();
        coeffs.resize(m * m, F::zero());
        let mat = Matrix::new_from_flat(m, m, &coeffs);

        let mut transcript: IOPTranscript<F> = IOPTranscript::new(b"opening_transcript");

        // 1. Generate vector b
        let mut b = Vec::new();
        let point_pow_m = point.pow([m as u64]);
        let mut acc_b = F::one();
        for _ in 0..m {
            b.push(acc_b);
            acc_b *= point_pow_m;
        }

        let v = mat.row_mul(&b);
        transcript.append_serializable_element(b"v", &v).unwrap();

        // 2. Generate t column indices to test the linear combination on
        let indices = get_indices_from_transcript(m * rho_inv, t, &mut transcript);

        // 3. Apply Reed-Solomon encoding row-wise
        let fft_domain = GeneralEvaluationDomain::<F>::new(m).unwrap();
        let mut domain_iter = fft_domain.elements();

        let ext_mat = Matrix::new_from_rows(
            mat.rows()
                .iter()
                .map(|r| reed_solomon(r, rho_inv, fft_domain, &mut domain_iter))
                .collect(),
        );

        // 4. Create the Merkle tree from the hashes of the columns
        let mut col_hashes: Vec<C::Leaf> = Vec::new();
        let ext_mat_cols = ext_mat.cols();

        for col in ext_mat_cols.iter() {
            col_hashes.push(hash_array::<D, F>(col).into());
        }

        let col_tree =
            MerkleTree::<C>::new(&leaf_hash_param, &two_to_one_param, col_hashes).unwrap();

        // 5. Compute Merkle tree paths for the columns
        let mut queried_columns = Vec::new();
        let mut paths = Vec::new();

        for i in indices {
            queried_columns.push(ext_mat_cols[i].clone());
            paths.push(col_tree.generate_proof(i).unwrap());
        }
        
        Ok(
            LigeroPCProof {
                paths,
                v,
                columns: queried_columns,
            })
    }

    fn check<'a>(
        vk: &Self::VerifierKey,
        commitments: impl IntoIterator<Item = &'a LabeledCommitment<Self::Commitment>>,
        point: &'a P::Point,
        values: impl IntoIterator<Item = F>,
        proof: &Self::Proof,
        challenge_generator: &mut crate::challenge::ChallengeGenerator<F, S>,
        rng: Option<&mut dyn RngCore>,
    ) -> Result<bool, Self::Error>
    where
        Self::Commitment: 'a,
    {
        let labeled_commitment = commitments.into_iter().next().unwrap();
<<<<<<< HEAD
        let commitment = labeled_commitment.commitment();
        
        let m = commitment.m;
        let t = calculate_t(rho_inv, sec_param);

        let leaf_hash_param = C::LeafHash::setup(&mut rng).unwrap();
        let two_to_one_param = C::TwoToOneHash::setup(&mut rng).unwrap();

        // check if we've seen this commitment before. If not, we should verify it.
        Self::check_well_formedness(
            commitment,
            &leaf_hash_param,
            &two_to_one_param,
        ).unwrap();

        // 1. Seed the transcript with the point and generate t random indices
        // TODO replace unwraps by proper error handling
        let mut transcript: IOPTranscript<F> = IOPTranscript::new(b"opening_transcript");
        transcript
            .append_serializable_element(b"point", point)
            .unwrap();

        let indices = get_indices_from_transcript(m * rho_inv, t, &mut transcript);;

        // 2. Compute a and b
        let mut a = Vec::new();
        let mut acc_a = F::one();
        for i in 0..m {
            a.push(acc_a);
            acc_a *= point;
        }

        // by now acc_a = point^m
        let mut b = Vec::new();
        let mut acc_b = F::one();
        for i in 0..m {
            b.push(acc_b);
            acc_b *= acc_a;
        }

        Self::check_random_linear_combination(
            &b,
            commitment,
            t,
            &mut transcript,
            &leaf_hash_param,
            &two_to_one_param
        )?;

        return Ok(inner_product(&commitment.proof.v, &a) == values.into_iter().next().unwrap());

        // TODO what is "values"? does it contain the actual evaluations?
=======
        // check if we've seen this commitment before. If not, we should verify it.
        Self::well_formedness_check(
            labeled_commitment.commitment(),
            &vk.leaf_hash_params,
            &vk.two_to_one_params,
        )
        .unwrap();
>>>>>>> 90e3e530
        todo!()
    }
}

// TODO start considering degree bound<|MERGE_RESOLUTION|>--- conflicted
+++ resolved
@@ -91,17 +91,6 @@
     ) -> Result<(), Error> {
         let t = calculate_t(rho_inv, sec_param);
 
-<<<<<<< HEAD
-=======
-        // 1. Hash the received columns, to get the leaf hashes
-        let col_hashes: Vec<_> = commitment
-            .proof
-            .columns
-            .iter()
-            .map(|col| hash_column::<D, F>(col))
-            .collect();
-
->>>>>>> 90e3e530
         // TODO replace unwraps by proper error handling
         let mut transcript: IOPTranscript<F> = IOPTranscript::new(b"well_formedness_transcript");
         transcript
@@ -139,22 +128,15 @@
         // 1. Hash the received columns into leaf hashes
         let mut col_hashes: Vec<C::Leaf> = Vec::new();
         for c in commitment.proof.columns.iter() {
-            col_hashes.push(hash_array::<D, F>(c).into());
+            col_hashes.push(hash_column::<D, F>(c).into());
         }
     
         // 2. Compute t column indices to check the linear combination at
         let num_encoded_rows = commitment.m * rho_inv;
         let indices = get_indices_from_transcript::<F>(num_encoded_rows, t, transcript);
 
-<<<<<<< HEAD
         // 3. Verify the paths for each of the leaf hashes
         for (leaf, i) in col_hashes.into_iter().zip(indices.iter()) {
-=======
-        let indices = get_indices_from_transcript::<F>(num_encoded_rows, t, &mut transcript);
-
-        // 4. Verify the paths for each of the leaf hashes
-        for (leaf, i) in col_hashes.iter().zip(indices.iter()) {
->>>>>>> 90e3e530
             // TODO handle the error here
             let path = &commitment.proof.paths[*i];
             assert!(path.leaf_index == *i, "Path is for a different index!"); // TODO return an error
@@ -390,6 +372,9 @@
     {
         // 0. Recovering parameters
         let t = calculate_t(rho_inv, sec_param);
+        let mut optional = crate::optional_rng::OptionalRng(rng); // TODO taken from Marlin code; change in the future?
+        let leaf_hash_param = C::LeafHash::setup(&mut optional).unwrap();
+        let two_to_one_param = C::TwoToOneHash::setup(&mut optional).unwrap();
 
         // TODO loop over all polynomials
 
@@ -431,12 +416,12 @@
         );
 
         // 3. Create the Merkle tree from the hashes of the columns
+        let mut col_hashes: Vec<C::Leaf> = Vec::new();
         let ext_mat_cols = ext_mat.cols();
 
-        let col_hashes: Vec<_> = ext_mat_cols
-            .iter()
-            .map(|col| hash_column::<D, F>(col))
-            .collect();
+        for col in ext_mat_cols.iter() {
+            col_hashes.push(hash_array::<D, F>(col).into());
+        }
 
         let col_tree =
             MerkleTree::<C>::new(&ck.leaf_hash_params, &ck.two_to_one_params, col_hashes).unwrap();
@@ -460,12 +445,7 @@
         transcript.append_serializable_element(b"v", &v).unwrap();
 
         // 6. Generate t column indices to test the linear combination on
-<<<<<<< HEAD
         let indices = get_indices_from_transcript(m * rho_inv, t, &mut transcript);
-=======
-        let num_encoded_rows = m * rho_inv;
-        let indices = get_indices_from_transcript::<F>(num_encoded_rows, t, &mut transcript);
->>>>>>> 90e3e530
 
         // 7. Compute Merkle tree paths for the columns
         let mut queried_columns = Vec::new();
@@ -591,7 +571,6 @@
         Self::Commitment: 'a,
     {
         let labeled_commitment = commitments.into_iter().next().unwrap();
-<<<<<<< HEAD
         let commitment = labeled_commitment.commitment();
         
         let m = commitment.m;
@@ -644,15 +623,6 @@
         return Ok(inner_product(&commitment.proof.v, &a) == values.into_iter().next().unwrap());
 
         // TODO what is "values"? does it contain the actual evaluations?
-=======
-        // check if we've seen this commitment before. If not, we should verify it.
-        Self::well_formedness_check(
-            labeled_commitment.commitment(),
-            &vk.leaf_hash_params,
-            &vk.two_to_one_params,
-        )
-        .unwrap();
->>>>>>> 90e3e530
         todo!()
     }
 }
