--- conflicted
+++ resolved
@@ -63,21 +63,13 @@
 }
 
 /// A trait for linear encoding a messsage.
-<<<<<<< HEAD
-pub trait LinearEncode<F, P, C, D, H>
-=======
-pub trait LinearEncode<F, C, D, P>
->>>>>>> e0e7a152
+pub trait LinearEncode<F, C, D, P, H>
 where
     F: PrimeField,
     C: Config,
     D: Digest,
-<<<<<<< HEAD
     H: CRHScheme,
-=======
     P: Polynomial<F>,
-    Vec<u8>: Borrow<C::Leaf>,
->>>>>>> e0e7a152
 {
     /// For schemes like Breakdown and Ligero, PCCommiiterKey and
     /// PCVerifierKey and PCUniversalParams are all the same.
@@ -151,24 +143,15 @@
     D: Digest,
     S: CryptographicSponge,
     P: Polynomial<F>,
-<<<<<<< HEAD
     H: CRHScheme,
-    L: LinearEncode<F, P, C, D, H>,
-=======
-    Vec<u8>: Borrow<C::Leaf>,
-    L: LinearEncode<F, C, D, P>,
->>>>>>> e0e7a152
+    L: LinearEncode<F, C, D, P, H>,
 {
     _phantom: PhantomData<(L, F, P, S, C, D, H)>,
 }
 
 impl<L, F, P, S, C, D, H> PolynomialCommitment<F, P, S> for LinearCodePCS<L, F, P, S, C, D, H>
 where
-<<<<<<< HEAD
-    L: LinearEncode<F, P, C, D, H>,
-=======
-    L: LinearEncode<F, C, D, P>,
->>>>>>> e0e7a152
+    L: LinearEncode<F, C, D, P, H>,
     F: PrimeField,
     P: Polynomial<F>,
     S: CryptographicSponge,
@@ -211,12 +194,8 @@
         let two_to_one_params = <C::TwoToOneHash as TwoToOneCRHScheme>::setup(rng)
             .unwrap()
             .clone();
-<<<<<<< HEAD
         let col_hash_params = <H as CRHScheme>::setup(rng).unwrap();
-        let pp = L::setup(leaf_hash_params, two_to_one_params, col_hash_params);
-=======
-        let pp = L::setup::<R>(rng, leaf_hash_params, two_to_one_params);
->>>>>>> e0e7a152
+        let pp = L::setup::<R>(rng, leaf_hash_params, two_to_one_params, col_hash_params);
         let real_max_degree = <Self::UniversalParams as PCUniversalParams>::max_degree(&pp);
         if max_degree > real_max_degree || real_max_degree == 0 {
             return Err(Error::InvalidParameters(FIELD_SIZE_ERROR.to_string()));
