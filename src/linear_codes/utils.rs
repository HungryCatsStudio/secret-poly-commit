use core::borrow::Borrow;

use crate::utils::IOPTranscript;
use crate::{utils::ceil_div, Error};
use ark_crypto_primitives::{crh::CRHScheme, merkle_tree::Config};
use ark_ff::{FftField, PrimeField};

use ark_poly::{EvaluationDomain, GeneralEvaluationDomain};
<<<<<<< HEAD
use ark_serialize::CanonicalSerialize;
use ark_std::marker::PhantomData;
use ark_std::rand::RngCore;
use ark_std::string::ToString;
use ark_std::vec::Vec;
use digest::Digest;
use merlin::Transcript;
=======
use ark_std::string::ToString;
use ark_std::vec::Vec;

>>>>>>> a8b99072
#[cfg(not(feature = "std"))]
use num_traits::Float;

/// Apply reed-solomon encoding to msg.
/// Assumes msg.len() is equal to the order of an FFT domain in F.
/// Returns a vector of length equal to the smallest FFT domain of size at least msg.len() * RHO_INV.
pub(crate) fn reed_solomon<F: FftField>(
    // msg, of length m, is interpreted as a vector of coefficients of a polynomial of degree m - 1
    msg: &[F],
    rho_inv: usize,
) -> Vec<F> {
    let m = msg.len();

    let extended_domain = GeneralEvaluationDomain::<F>::new(m * rho_inv).unwrap_or_else(|| {
        panic!(
            "The field F cannot accomodate FFT for msg.len() * RHO_INV = {} elements (too many)",
            m * rho_inv
        )
    });

    extended_domain.fft(msg)
}

#[inline]
pub(crate) fn get_num_bytes(n: usize) -> usize {
    ceil_div((usize::BITS - n.leading_zeros()) as usize, 8)
}

#[inline]
pub(crate) fn hash_column<F, C, H>(array: Vec<F>, params: &H::Parameters) -> Result<C::Leaf, Error>
where
    F: PrimeField,
    C: Config,
    H: CRHScheme,
    Vec<F>: Borrow<<H as CRHScheme>::Input>,
    C::Leaf: Sized,
    H::Output: Into<C::Leaf>,
{
    H::evaluate(params, array)
        .map_err(|_| Error::HashingError)
        .map(|x| x.into())
}

/// Generate `t` (not necessarily distinct) random points in `[0, n)` using the current state of `transcript`
pub(crate) fn get_indices_from_transcript<F: PrimeField>(
    n: usize,
    t: usize,
    transcript: &mut IOPTranscript<F>,
) -> Result<Vec<usize>, Error> {
    let bytes_to_squeeze = get_num_bytes(n);
    let mut indices = Vec::with_capacity(t);
    for _ in 0..t {
        let mut bytes: Vec<u8> = vec![0; bytes_to_squeeze];
        transcript
            .get_and_append_byte_challenge(b"i", &mut bytes)
            .map_err(|_| Error::TranscriptError)?;

        // get the usize from Vec<u8>:
        let ind = bytes.iter().fold(0, |acc, &x| (acc << 8) + x as usize);
        // modulo the number of columns in the encoded matrix
        indices.push(ind % n);
    }
    Ok(indices)
}

#[inline]
pub(crate) fn calculate_t<F: PrimeField>(
    sec_param: usize,
    rho_inv: (usize, usize),
    codeword_len: usize,
) -> Result<usize, Error> {
    // Took from the analysis by BCI+20 and Ligero
    // We will find the smallest $t$ such that
    // $(1-\delta)^t + (\rho+\delta)^t + \frac{n}{F} < 2^{-\lambda}$.
    // With $\delta = \frac{1-\rho}{2}$, the expreesion is
    // $2 * (\frac{1+\rho}{2})^t + \frac{n}{F} < 2^(-\lambda)$.

    let codeword_len = codeword_len as f64;
    let field_bits = F::MODULUS_BIT_SIZE as i32;
    let sec_param = sec_param as i32;

    let residual = codeword_len / 2.0_f64.powi(field_bits);
    let rhs = (2.0_f64.powi(-sec_param) - residual).log2();
    if !(rhs.is_normal()) {
        return Err(Error::InvalidParameters("For the given codeword length and the required security guarantee, the field is not big enough.".to_string()));
    }
    let nom = rhs - 1.0;
    let denom = (0.5 + 0.5 * rho_inv.1 as f64 / rho_inv.0 as f64).log2();
    Ok((nom / denom).ceil() as usize) // This is the `t`
}

/// Only needed for benches and tests
pub struct LeafIdentityHasher;

<<<<<<< HEAD
impl CRHScheme for LeafIdentityHasher {
    type Input = Vec<u8>;
    type Output = Vec<u8>;
    type Parameters = ();

    fn setup<R: RngCore>(_: &mut R) -> Result<Self::Parameters, ark_crypto_primitives::Error> {
        Ok(())
    }
=======
    use ark_bls12_377::Fr;
    use ark_poly::{
        domain::general::GeneralEvaluationDomain, univariate::DensePolynomial, DenseUVPolynomial,
        Polynomial,
    };
    use ark_serialize::CanonicalSerialize;
    use ark_std::test_rng;
    use digest::Digest;
    use rand_chacha::{
        rand_core::{RngCore, SeedableRng},
        ChaCha20Rng,
    };

    use ark_std::marker::PhantomData;

    use crate::to_bytes;

    use super::*;
>>>>>>> a8b99072

    fn evaluate<T: Borrow<Self::Input>>(
        _: &Self::Parameters,
        input: T,
    ) -> Result<Self::Output, ark_crypto_primitives::Error> {
        Ok(input.borrow().to_vec().into())
    }
}

/// Only needed for benches and tests
pub struct FieldToBytesColHasher<F, D>
where
    F: PrimeField + CanonicalSerialize,
    D: Digest,
{
    _phantom: PhantomData<(F, D)>,
}

impl<F, D> CRHScheme for FieldToBytesColHasher<F, D>
where
    F: PrimeField + CanonicalSerialize,
    D: Digest,
{
    type Input = Vec<F>;
    type Output = Vec<u8>;
    type Parameters = ();

    fn setup<R: RngCore>(_rng: &mut R) -> Result<Self::Parameters, ark_crypto_primitives::Error> {
        Ok(())
    }

    fn evaluate<T: Borrow<Self::Input>>(
        _parameters: &Self::Parameters,
        input: T,
    ) -> Result<Self::Output, ark_crypto_primitives::Error> {
        let mut dig = D::new();
        dig.update(to_bytes!(input.borrow()).unwrap());
        Ok(dig.finalize().to_vec())
    }
}

#[cfg(test)]
pub(crate) mod tests {

    use super::*;
    use ark_bls12_377::Fr;
    use ark_poly::{
        domain::general::GeneralEvaluationDomain, univariate::DensePolynomial, DenseUVPolynomial,
        Polynomial,
    };
    use ark_std::test_rng;
    use rand_chacha::{rand_core::SeedableRng, ChaCha20Rng};

    // Define some shared testing hashers for univariate & multilinear ligero.

    #[test]
    fn test_encoding() {
        // we use this polynomial to generate the the values we will ask the fft to interpolate

        let rho_inv = 3;
        // `i` is the min number of evaluations we need to interpolate a poly of degree `i - 1`
        for i in 1..10 {
            let deg = (1 << i) - 1;

            let rand_chacha = &mut ChaCha20Rng::from_rng(test_rng()).unwrap();
            let mut pol = DensePolynomial::rand(deg, rand_chacha);

            while pol.degree() != deg {
                pol = DensePolynomial::rand(deg, rand_chacha);
            }

            let coeffs = &pol.coeffs;

            // size of evals might be larger than deg + 1 (the min. number of evals needed to interpolate): we could still do R-S encoding on smaller evals, but the resulting polynomial will differ, so for this test to work we should pass it in full
            let m = deg + 1;

            let encoded = reed_solomon(&coeffs, rho_inv);

            let large_domain = GeneralEvaluationDomain::<Fr>::new(m * rho_inv).unwrap();

            // the encoded elements should agree with the evaluations of the polynomial in the larger domain
            for j in 0..(rho_inv * m) {
                assert_eq!(pol.evaluate(&large_domain.element(j)), encoded[j]);
            }
        }
    }

    #[test]
    fn test_get_num_bytes() {
        assert_eq!(get_num_bytes(0), 0);
        assert_eq!(get_num_bytes(1), 1);
        assert_eq!(get_num_bytes(9), 1);
        assert_eq!(get_num_bytes(1 << 11), 2);
        assert_eq!(get_num_bytes(1 << 32 - 1), 4);
        assert_eq!(get_num_bytes(1 << 32), 5);
        assert_eq!(get_num_bytes(1 << 32 + 1), 5);
    }
}<|MERGE_RESOLUTION|>--- conflicted
+++ resolved
@@ -1,24 +1,19 @@
 use core::borrow::Borrow;
 
+use crate::to_bytes;
 use crate::utils::IOPTranscript;
 use crate::{utils::ceil_div, Error};
 use ark_crypto_primitives::{crh::CRHScheme, merkle_tree::Config};
 use ark_ff::{FftField, PrimeField};
 
 use ark_poly::{EvaluationDomain, GeneralEvaluationDomain};
-<<<<<<< HEAD
 use ark_serialize::CanonicalSerialize;
 use ark_std::marker::PhantomData;
 use ark_std::rand::RngCore;
 use ark_std::string::ToString;
 use ark_std::vec::Vec;
+
 use digest::Digest;
-use merlin::Transcript;
-=======
-use ark_std::string::ToString;
-use ark_std::vec::Vec;
-
->>>>>>> a8b99072
 #[cfg(not(feature = "std"))]
 use num_traits::Float;
 
@@ -113,7 +108,6 @@
 /// Only needed for benches and tests
 pub struct LeafIdentityHasher;
 
-<<<<<<< HEAD
 impl CRHScheme for LeafIdentityHasher {
     type Input = Vec<u8>;
     type Output = Vec<u8>;
@@ -122,26 +116,6 @@
     fn setup<R: RngCore>(_: &mut R) -> Result<Self::Parameters, ark_crypto_primitives::Error> {
         Ok(())
     }
-=======
-    use ark_bls12_377::Fr;
-    use ark_poly::{
-        domain::general::GeneralEvaluationDomain, univariate::DensePolynomial, DenseUVPolynomial,
-        Polynomial,
-    };
-    use ark_serialize::CanonicalSerialize;
-    use ark_std::test_rng;
-    use digest::Digest;
-    use rand_chacha::{
-        rand_core::{RngCore, SeedableRng},
-        ChaCha20Rng,
-    };
-
-    use ark_std::marker::PhantomData;
-
-    use crate::to_bytes;
-
-    use super::*;
->>>>>>> a8b99072
 
     fn evaluate<T: Borrow<Self::Input>>(
         _: &Self::Parameters,
